--- conflicted
+++ resolved
@@ -113,19 +113,11 @@
 
 [workspace.dependencies]
 # Stark Backend
-<<<<<<< HEAD
-openvm-stark-backend = { git = "https://github.com/powdr-labs/stark-backend.git", rev = "v1.2.1-powdr", default-features = false }
-openvm-stark-sdk = { git = "https://github.com/powdr-labs/stark-backend.git", rev = "v1.2.1-powdr", default-features = false }
-openvm-cuda-backend = { git = "https://github.com/powdr-labs/stark-backend.git", rev = "v1.2.1-powdr", default-features = false }
-openvm-cuda-builder = { git = "https://github.com/powdr-labs/stark-backend.git", rev = "v1.2.1-powdr", default-features = false }
-openvm-cuda-common = { git = "https://github.com/powdr-labs/stark-backend.git", rev = "v1.2.1-powdr", default-features = false }
-=======
-openvm-stark-backend = { git = "https://github.com/openvm-org/stark-backend.git", tag = "v1.2.2-rc.1", default-features = false }
-openvm-stark-sdk = { git = "https://github.com/openvm-org/stark-backend.git", tag = "v1.2.2-rc.1", default-features = false }
-openvm-cuda-backend = { git = "https://github.com/openvm-org/stark-backend.git", tag = "v1.2.2-rc.1", default-features = false }
-openvm-cuda-builder = { git = "https://github.com/openvm-org/stark-backend.git", tag = "v1.2.2-rc.1", default-features = false }
-openvm-cuda-common = { git = "https://github.com/openvm-org/stark-backend.git", tag = "v1.2.2-rc.1", default-features = false }
->>>>>>> 46792215
+openvm-stark-backend = { git = "https://github.com/powdr-labs/stark-backend.git", rev = "v1.2.2-rc.1-upgrade", default-features = false }
+openvm-stark-sdk = { git = "https://github.com/powdr-labs/stark-backend.git", rev = "v1.2.2-rc.1-upgrade", default-features = false }
+openvm-cuda-backend = { git = "https://github.com/powdr-labs/stark-backend.git", rev = "v1.2.2-rc.1-upgrade", default-features = false }
+openvm-cuda-builder = { git = "https://github.com/powdr-labs/stark-backend.git", rev = "v1.2.2-rc.1-upgrade", default-features = false }
+openvm-cuda-common = { git = "https://github.com/powdr-labs/stark-backend.git", rev = "v1.2.2-rc.1-upgrade", default-features = false }
 
 # OpenVM
 openvm-sdk = { path = "crates/sdk", default-features = false }
@@ -199,12 +191,8 @@
 zkhash = { git = "https://github.com/HorizenLabs/poseidon2.git", rev = "bb476b9" }
 snark-verifier-sdk = { version = "0.2.0", default-features = false, features = ["loader_halo2", "halo2-axiom"] }
 snark-verifier = { version = "0.2.0", default-features = false }
-<<<<<<< HEAD
-halo2curves-axiom = "0.7.0"
+halo2curves-axiom = { git = "https://github.com/axiom-crypto/halo2curves.git", tag = "v0.7.2" }
 struct-reflection = { git = "https://github.com/gzanitti/struct-reflection-rs.git" }
-=======
-halo2curves-axiom = { git = "https://github.com/axiom-crypto/halo2curves.git", tag = "v0.7.2" }
->>>>>>> 46792215
 
 forge-fmt = { git = "https://github.com/foundry-rs/foundry.git", tag = "v1.5.0" }
 cargo_metadata = "0.18"
