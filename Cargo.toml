[workspace.package]
version = "1.3.0"
edition = "2021"
rust-version = "1.82"
authors = ["OpenVM Authors"]
homepage = "https://openvm.dev"
repository = "https://github.com/openvm-org/"
license = "MIT OR Apache-2.0"

[workspace]
members = [
    "benchmarks/utils",
    "benchmarks/execute",
    "benchmarks/prove",
    "crates/prof",
    "crates/sdk",
    "crates/cli",
    "crates/circuits/mod-builder",
    "crates/circuits/poseidon2-air",
    "crates/circuits/primitives",
    "crates/circuits/primitives/derive",
    "crates/toolchain/transpiler",
    "crates/toolchain/openvm",
    "crates/toolchain/build",
    "crates/toolchain/instructions",
    "crates/toolchain/instructions/derive",
    "crates/toolchain/macros",
    "crates/toolchain/platform",
    "crates/toolchain/tests",
    "crates/continuations",
    "crates/vm",
    "extensions/rv32im/circuit",
    "extensions/rv32im/transpiler",
    "extensions/rv32im/guest",
    "extensions/rv32im/tests",
    "extensions/rv32-adapters",
    "extensions/native/circuit",
    "extensions/native/compiler",
    "extensions/native/compiler/derive",
    "extensions/native/recursion",
    "extensions/native/transpiler",
    "extensions/algebra/circuit",
    "extensions/algebra/transpiler",
    "extensions/algebra/guest",
    "extensions/algebra/moduli-macros",
    "extensions/algebra/complex-macros",
    "extensions/algebra/tests",
    "extensions/bigint/circuit",
    "extensions/bigint/transpiler",
    "extensions/bigint/guest",
    "extensions/keccak256/circuit",
    "extensions/keccak256/transpiler",
    "extensions/keccak256/guest",
    "extensions/sha256/circuit",
    "extensions/sha256/transpiler",
    "extensions/sha256/guest",
    "extensions/ecc/circuit",
    "extensions/ecc/transpiler",
    "extensions/ecc/guest",
    "extensions/ecc/sw-macros",
    "extensions/ecc/tests",
    "extensions/pairing/circuit",
    "extensions/pairing/guest",
    "guest-libs/ff_derive/",
    "guest-libs/k256/",
    "guest-libs/p256/",
    "guest-libs/keccak256/",
    "guest-libs/pairing/",
    "guest-libs/ruint/",
    "guest-libs/sha2/",
    "guest-libs/verify_stark/",
]
exclude = ["crates/sdk/example"]
resolver = "2"

# Fastest runtime configuration
[profile.release]
opt-level = 3
lto = "thin"
debug = "line-tables-only"
strip = true
panic = "unwind"
codegen-units = 16

[profile.profiling]
inherits = "release"
debug = 2
strip = false

# Make sure debug symbols are in the bench profile for flamegraphs
[profile.bench]
inherits = "profiling"

# This will compile slowly
[profile.maxperf]
inherits = "release"
lto = "fat"
codegen-units = 1

[profile.dev]
opt-level = 1

# For O1 optimization but still fast(ish) compile times
[profile.fast]
inherits = "dev"
debug-assertions = true
# better recompile times
incremental = true
lto = "thin"

[workspace.dependencies]
# Stark Backend
<<<<<<< HEAD
openvm-stark-backend = { git = "https://github.com/powdr-labs/stark-backend.git", rev = "ee4e22b", default-features = false }
openvm-stark-sdk = { git = "https://github.com/powdr-labs/stark-backend.git", rev = "ee4e22b", default-features = false }
=======
openvm-stark-backend = { git = "https://github.com/openvm-org/stark-backend.git", tag = "v1.1.1", default-features = false }
openvm-stark-sdk = { git = "https://github.com/openvm-org/stark-backend.git", tag = "v1.1.1", default-features = false }
>>>>>>> 5368d475

# OpenVM
openvm-sdk = { path = "crates/sdk", default-features = false }
openvm-mod-circuit-builder = { path = "crates/circuits/mod-builder", default-features = false }
openvm-poseidon2-air = { path = "crates/circuits/poseidon2-air", default-features = false }
openvm-sha256-air = { path = "crates/circuits/sha256-air", default-features = false }
openvm-circuit-primitives = { path = "crates/circuits/primitives", default-features = false }
openvm-circuit-primitives-derive = { path = "crates/circuits/primitives/derive", default-features = false }
openvm = { path = "crates/toolchain/openvm", default-features = false }
openvm-build = { path = "crates/toolchain/build", default-features = false }
openvm-instructions = { path = "crates/toolchain/instructions", default-features = false }
openvm-instructions-derive = { path = "crates/toolchain/instructions/derive", default-features = false }
openvm-macros-common = { path = "crates/toolchain/macros", default-features = false }
openvm-platform = { path = "crates/toolchain/platform", default-features = false }
openvm-transpiler = { path = "crates/toolchain/transpiler", default-features = false }
openvm-toolchain-tests = { path = "crates/toolchain/tests", default-features = false }
openvm-custom-insn = { path = "crates/toolchain/custom_insn", default-features = false }
openvm-circuit = { path = "crates/vm", default-features = false }
openvm-circuit-derive = { path = "crates/vm/derive", default-features = false }
openvm-continuations = { path = "crates/continuations", default-features = false }
cargo-openvm = { path = "crates/cli", default-features = false }

# Extensions
openvm-rv32im-circuit = { path = "extensions/rv32im/circuit", default-features = false }
openvm-rv32im-transpiler = { path = "extensions/rv32im/transpiler", default-features = false }
openvm-rv32im-guest = { path = "extensions/rv32im/guest", default-features = false }
openvm-rv32-adapters = { path = "extensions/rv32-adapters", default-features = false }
openvm-native-circuit = { path = "extensions/native/circuit", default-features = false }
openvm-native-compiler = { path = "extensions/native/compiler", default-features = false }
openvm-native-compiler-derive = { path = "extensions/native/compiler/derive", default-features = false }
openvm-native-recursion = { path = "extensions/native/recursion", default-features = false }
openvm-native-transpiler = { path = "extensions/native/transpiler", default-features = false }
openvm-keccak256-circuit = { path = "extensions/keccak256/circuit", default-features = false }
openvm-keccak256-transpiler = { path = "extensions/keccak256/transpiler", default-features = false }
openvm-keccak256-guest = { path = "extensions/keccak256/guest", default-features = false }
openvm-sha256-circuit = { path = "extensions/sha256/circuit", default-features = false }
openvm-sha256-transpiler = { path = "extensions/sha256/transpiler", default-features = false }
openvm-sha256-guest = { path = "extensions/sha256/guest", default-features = false }
openvm-bigint-circuit = { path = "extensions/bigint/circuit", default-features = false }
openvm-bigint-transpiler = { path = "extensions/bigint/transpiler", default-features = false }
openvm-bigint-guest = { path = "extensions/bigint/guest", default-features = false }
openvm-algebra-circuit = { path = "extensions/algebra/circuit", default-features = false }
openvm-algebra-transpiler = { path = "extensions/algebra/transpiler", default-features = false }
openvm-algebra-guest = { path = "extensions/algebra/guest", default-features = false }
openvm-algebra-moduli-macros = { path = "extensions/algebra/moduli-macros", default-features = false }
openvm-algebra-complex-macros = { path = "extensions/algebra/complex-macros", default-features = false }
openvm-ecc-circuit = { path = "extensions/ecc/circuit", default-features = false }
openvm-ecc-transpiler = { path = "extensions/ecc/transpiler", default-features = false }
openvm-ecc-guest = { path = "extensions/ecc/guest", default-features = false }
openvm-ecc-sw-macros = { path = "extensions/ecc/sw-macros", default-features = false }
openvm-pairing-circuit = { path = "extensions/pairing/circuit", default-features = false }
openvm-pairing-transpiler = { path = "extensions/pairing/transpiler", default-features = false }
openvm-pairing-guest = { path = "extensions/pairing/guest", default-features = false }
openvm-verify-stark = { path = "guest-libs/verify_stark", default-features = false }

# Benchmarking
openvm-benchmarks-utils = { path = "benchmarks/utils", default-features = false }

# Plonky3
p3-field = { git = "https://github.com/Plonky3/Plonky3.git", rev = "539bbc84085efb609f4f62cb03cf49588388abdb" }
p3-baby-bear = { git = "https://github.com/Plonky3/Plonky3.git", features = [
    "nightly-features",
], rev = "539bbc84085efb609f4f62cb03cf49588388abdb" }
p3-dft = { git = "https://github.com/Plonky3/Plonky3.git", rev = "539bbc84085efb609f4f62cb03cf49588388abdb" }
p3-fri = { git = "https://github.com/Plonky3/Plonky3.git", rev = "539bbc84085efb609f4f62cb03cf49588388abdb" }
p3-keccak-air = { git = "https://github.com/Plonky3/Plonky3.git", rev = "539bbc84085efb609f4f62cb03cf49588388abdb" }
p3-merkle-tree = { git = "https://github.com/Plonky3/Plonky3.git", rev = "539bbc84085efb609f4f62cb03cf49588388abdb" }
p3-monty-31 = { git = "https://github.com/Plonky3/Plonky3.git", rev = "539bbc84085efb609f4f62cb03cf49588388abdb" }
p3-poseidon2 = { git = "https://github.com/Plonky3/Plonky3.git", rev = "539bbc84085efb609f4f62cb03cf49588388abdb" }
p3-poseidon2-air = { git = "https://github.com/Plonky3/Plonky3.git", rev = "539bbc84085efb609f4f62cb03cf49588388abdb" }
p3-symmetric = { git = "https://github.com/Plonky3/Plonky3.git", rev = "539bbc84085efb609f4f62cb03cf49588388abdb" }

zkhash = { git = "https://github.com/HorizenLabs/poseidon2.git", rev = "bb476b9" }
snark-verifier-sdk = { version = "0.2.0", default-features = false, features = [
  "loader_halo2",
  "halo2-axiom",
] }
snark-verifier = { version = "0.2.0", default-features = false }
halo2curves-axiom = "0.7.0"
struct-reflection = { git = "https://github.com/gzanitti/struct-reflection-rs.git" }

forge-fmt = "0.2.0"
cargo_metadata = "0.18"
alloy-sol-types = "0.8.25"
tracing = "0.1.40"
bon = "3.2.0"
serde_json = "1.0.117"
serde_with = "3.11.0"
clap = "4.5.23"
toml = "0.8.14"
lazy_static = "1.5.0"
derive-new = "0.6.0"
derive_more = { version = "1.0.0", features = [
  "display",
], default-features = false }
derivative = "2.2.0"
strum_macros = "0.26.4"
strum = { version = "0.26.3", features = ["derive"] }
backtrace = "0.3.71"
metrics = "0.23.0"
cfg-if = "1.0.0"
test-case = "3.3.1"
test-log = "0.2.16"
enum_dispatch = "0.3.13"
eyre = "0.6.12"
tempfile = "3.13.0"
thiserror = "1.0.65"
rustc-hash = "2.0.0"
static_assertions = "1.1.0"
async-trait = "0.1.83"
getset = "0.1.3"
rrs-lib = "0.1.0"
rand = { version = "0.8.5", default-features = false }
hex = { version = "0.4.3", default-features = false }
serde-big-array = "0.5.1"

# default-features = false for no_std for use in guest programs
itertools = { version = "0.14.0", default-features = false }
bitcode = { version = "0.6.5", default-features = false, features = ["serde"] }
serde = { version = "1.0.201", default-features = false, features = ["derive"] }
hex-literal = { version = "0.4.1", default-features = false }
bytemuck = { version = "1.20.0", default-features = false }
once_cell = { version = "1.20", default-features = false }

# cryptography, default-features = false for no_std
tiny-keccak = { version = "2.0.2", features = ["keccak"] }
k256 = { version = "0.13.4", default-features = false }
elliptic-curve = { version = "0.13.8", default-features = false }
ecdsa-core = { version = "0.16.9", package = "ecdsa", default-features = false }
num-bigint = { version = "0.4.6", default-features = false }
num-integer = { version = "0.1.46", default-features = false }
num-traits = { version = "0.2.19", default-features = false }
ff = { version = "0.13.1", default-features = false }
sha2 = { version = "0.10", default-features = false }

# For local development. Add to your `.cargo/config.toml`
# [patch."https://github.com/Plonky3/Plonky3.git"]
# p3-field = { path = "../Plonky3/field" }
# p3-baby-bear = { path = "../Plonky3/baby-bear" }
# p3-dft = { path = "../Plonky3/dft" }
# p3-fri = { path = "../Plonky3/fri" }
# p3-keccak-air = { path = "../Plonky3/keccak-air" }
# p3-merkle-tree = { path = "../Plonky3/merkle-tree" }
# p3-monty-31 = { path = "../Plonky3/monty-31" }
# p3-poseidon2 = { path = "../Plonky3/poseidon2" }
# p3-poseidon2-air = { path = "../Plonky3/poseidon2-air" }
# p3-symmetric = { path = "../Plonky3/symmetric" }<|MERGE_RESOLUTION|>--- conflicted
+++ resolved
@@ -110,13 +110,8 @@
 
 [workspace.dependencies]
 # Stark Backend
-<<<<<<< HEAD
 openvm-stark-backend = { git = "https://github.com/powdr-labs/stark-backend.git", rev = "ee4e22b", default-features = false }
 openvm-stark-sdk = { git = "https://github.com/powdr-labs/stark-backend.git", rev = "ee4e22b", default-features = false }
-=======
-openvm-stark-backend = { git = "https://github.com/openvm-org/stark-backend.git", tag = "v1.1.1", default-features = false }
-openvm-stark-sdk = { git = "https://github.com/openvm-org/stark-backend.git", tag = "v1.1.1", default-features = false }
->>>>>>> 5368d475
 
 # OpenVM
 openvm-sdk = { path = "crates/sdk", default-features = false }
