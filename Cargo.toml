--- conflicted
+++ resolved
@@ -1,9 +1,5 @@
 [workspace.package]
-<<<<<<< HEAD
-version = "1.2.0"
-=======
 version = "1.2.1-rc.0"
->>>>>>> 152b6b6c
 edition = "2021"
 rust-version = "1.82"
 authors = ["OpenVM Authors"]
@@ -13,65 +9,6 @@
 
 [workspace]
 members = [
-<<<<<<< HEAD
-  "benchmarks/utils",
-  "benchmarks/execute",
-  "benchmarks/prove",
-  "crates/prof",
-  "crates/sdk",
-  "crates/cli",
-  "crates/circuits/mod-builder",
-  "crates/circuits/poseidon2-air",
-  "crates/circuits/primitives",
-  "crates/circuits/primitives/derive",
-  "crates/toolchain/transpiler",
-  "crates/toolchain/openvm",
-  "crates/toolchain/build",
-  "crates/toolchain/instructions",
-  "crates/toolchain/instructions/derive",
-  "crates/toolchain/macros",
-  "crates/toolchain/platform",
-  "crates/toolchain/tests",
-  "crates/continuations",
-  "crates/vm",
-  "extensions/rv32im/circuit",
-  "extensions/rv32im/transpiler",
-  "extensions/rv32im/guest",
-  "extensions/rv32im/tests",
-  "extensions/rv32-adapters",
-  "extensions/native/circuit",
-  "extensions/native/compiler",
-  "extensions/native/compiler/derive",
-  "extensions/native/recursion",
-  "extensions/native/transpiler",
-  "extensions/algebra/circuit",
-  "extensions/algebra/transpiler",
-  "extensions/algebra/guest",
-  "extensions/algebra/moduli-macros",
-  "extensions/algebra/complex-macros",
-  "extensions/algebra/tests",
-  "extensions/bigint/circuit",
-  "extensions/bigint/transpiler",
-  "extensions/bigint/guest",
-  "extensions/bigint/tests",
-  "extensions/keccak256/circuit",
-  "extensions/keccak256/transpiler",
-  "extensions/keccak256/guest",
-  "extensions/keccak256/tests",
-  "extensions/sha256/circuit",
-  "extensions/sha256/transpiler",
-  "extensions/sha256/guest",
-  "extensions/sha256/tests",
-  "extensions/ecc/circuit",
-  "extensions/ecc/transpiler",
-  "extensions/ecc/guest",
-  "extensions/ecc/sw-macros",
-  "extensions/ecc/tests",
-  "extensions/pairing/circuit",
-  "extensions/pairing/transpiler",
-  "extensions/pairing/guest",
-  "extensions/pairing/tests",
-=======
     "benchmarks/utils",
     "benchmarks/execute",
     "benchmarks/prove",
@@ -132,7 +69,6 @@
     "guest-libs/ruint/",
     "guest-libs/sha2/",
     "guest-libs/verify_stark/",
->>>>>>> 152b6b6c
 ]
 exclude = ["crates/sdk/example"]
 resolver = "2"
@@ -174,13 +110,8 @@
 
 [workspace.dependencies]
 # Stark Backend
-<<<<<<< HEAD
 openvm-stark-backend = { git = "https://github.com/powdr-labs/stark-backend.git", rev = "fe1c5a8", default-features = false }
 openvm-stark-sdk = { git = "https://github.com/powdr-labs/stark-backend.git", rev = "fe1c5a8", default-features = false }
-=======
-openvm-stark-backend = { git = "https://github.com/openvm-org/stark-backend.git", rev = "f48090c9febd021f8ee0349bc929a775fb1fa3ad", default-features = false }
-openvm-stark-sdk = { git = "https://github.com/openvm-org/stark-backend.git", rev = "f48090c9febd021f8ee0349bc929a775fb1fa3ad", default-features = false }
->>>>>>> 152b6b6c
 
 # OpenVM
 openvm-sdk = { path = "crates/sdk", default-features = false }
