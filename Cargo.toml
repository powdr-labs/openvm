--- conflicted
+++ resolved
@@ -113,19 +113,11 @@
 
 [workspace.dependencies]
 # Stark Backend
-<<<<<<< HEAD
-openvm-stark-backend = { git = "https://github.com/powdr-labs/stark-backend.git", rev = "002f52e", default-features = false }
-openvm-stark-sdk = { git = "https://github.com/powdr-labs/stark-backend.git", rev = "002f52e", default-features = false }
-openvm-cuda-backend = { git = "https://github.com/powdr-labs/stark-backend.git", rev = "002f52e", default-features = false }
-openvm-cuda-builder = { git = "https://github.com/powdr-labs/stark-backend.git", rev = "002f52e", default-features = false }
-openvm-cuda-common = { git = "https://github.com/powdr-labs/stark-backend.git", rev = "002f52e", default-features = false }
-=======
-openvm-stark-backend = { git = "https://github.com/openvm-org/stark-backend.git", tag = "v1.2.1", default-features = false }
-openvm-stark-sdk = { git = "https://github.com/openvm-org/stark-backend.git", tag = "v1.2.1", default-features = false }
-openvm-cuda-backend = { git = "https://github.com/openvm-org/stark-backend.git", tag = "v1.2.1", default-features = false }
-openvm-cuda-builder = { git = "https://github.com/openvm-org/stark-backend.git", tag = "v1.2.1", default-features = false }
-openvm-cuda-common = { git = "https://github.com/openvm-org/stark-backend.git", tag = "v1.2.1", default-features = false }
->>>>>>> 05cb6a11
+openvm-stark-backend = { git = "https://github.com/powdr-labs/stark-backend.git", rev = "v1.2.1-powdr", default-features = false }
+openvm-stark-sdk = { git = "https://github.com/powdr-labs/stark-backend.git", rev = "v1.2.1-powdr", default-features = false }
+openvm-cuda-backend = { git = "https://github.com/powdr-labs/stark-backend.git", rev = "v1.2.1-powdr", default-features = false }
+openvm-cuda-builder = { git = "https://github.com/powdr-labs/stark-backend.git", rev = "v1.2.1-powdr", default-features = false }
+openvm-cuda-common = { git = "https://github.com/powdr-labs/stark-backend.git", rev = "v1.2.1-powdr", default-features = false }
 
 # OpenVM
 openvm-sdk = { path = "crates/sdk", default-features = false }
