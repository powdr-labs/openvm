--- conflicted
+++ resolved
@@ -9,11 +9,7 @@
 Begin the installation:
 
 ```bash
-<<<<<<< HEAD
-cargo install --locked --git http://github.com/openvm-org/openvm.git --tag v1.0.0 cargo-openvm
-=======
 cargo install --locked --git http://github.com/openvm-org/openvm.git --tag v1.1.1 cargo-openvm
->>>>>>> a0ae88f2
 ```
 
 This will globally install `cargo-openvm`. You can validate a successful installation with:
@@ -27,11 +23,7 @@
 To build from source, clone the repository and begin the installation.
 
 ```bash
-<<<<<<< HEAD
-git clone --branch v1.0.0 --single-branch https://github.com/openvm-org/openvm.git
-=======
 git clone --branch v1.1.1 --single-branch https://github.com/openvm-org/openvm.git
->>>>>>> a0ae88f2
 cd openvm
 cargo install --locked --force --path crates/cli
 ```
