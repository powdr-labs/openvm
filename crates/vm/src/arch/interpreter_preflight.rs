use std::{iter::repeat_n, sync::Arc};

#[cfg(not(feature = "parallel"))]
use itertools::Itertools;
use openvm_instructions::{instruction::Instruction, program::Program, LocalOpcode, SystemOpcode};
use openvm_stark_backend::{
    p3_field::{Field, PrimeField32},
    p3_maybe_rayon::prelude::*,
};

use crate::{
    arch::{
        execution_mode::PreflightCtx, interpreter::get_pc_index, Arena, ExecutionError, ExecutorId,
        ExecutorInventory, PreflightExecutor, StaticProgramError, VmExecState,
    },
    system::memory::online::TracingMemory,
};

/// VM preflight executor (E3 executor) for use with trace generation.
/// Note: This executor doesn't hold any VM state and can be used for multiple execution.
pub struct PreflightInterpretedInstance<F, E> {
    // NOTE[jpw]: we use an Arc so that VmInstance can hold both VirtualMachine and
    // PreflightInterpretedInstance. All we really need is to borrow `executors: &'a [E]`.
    inventory: Arc<ExecutorInventory<E>>,

    /// This is a map from (pc - pc_base) / pc_step -> [PcEntry].
    /// We will set `executor_idx` to `u32::MAX` in the [PcEntry] if the program has no instruction
    /// at that pc.
    // PERF[jpw/ayush]: We could map directly to the raw pointer(u64) for executor, but storing the
    // u32 may be better for cache efficiency.
    pc_handler: Vec<PcEntry<F>>,
    // pc_handler, execution_frequencies will all have the same length, which equals
    // `Program::len()`
    execution_frequencies: Vec<u32>,
    pc_base: u32,

    pub(super) executor_idx_to_air_idx: Vec<usize>,
}

#[repr(C)]
#[derive(Clone)]
pub struct PcEntry<F> {
    // NOTE[jpw]: revisit storing only smaller `precompute` for better cache locality. Currently
    // VmOpcode is usize so align=8 and there are 7 u32 operands so we store ExecutorId(u32) after
    // to avoid padding. This means PcEntry has align=8 and size=40 bytes, which is too big
    pub insn: Instruction<F>,
    pub executor_idx: ExecutorId,
    pub is_apc: bool,
}

impl<F: Field, E> PreflightInterpretedInstance<F, E> {
    /// Creates a new interpreter instance for preflight execution.
    /// Rewrites the program into an internal table specialized for enum dispatch.
    ///
    /// ## Assumption
    /// There are less than `u32::MAX` total AIRs.
    pub fn new(
        program: &Program<F>,
        inventory: Arc<ExecutorInventory<E>>,
        executor_idx_to_air_idx: Vec<usize>,
    ) -> Result<Self, StaticProgramError> {
        if inventory.executors().len() > u32::MAX as usize {
            // This would mean we cannot use u32::MAX as an "undefined" executor index
            return Err(StaticProgramError::TooManyExecutors);
        }
        let len = program.instructions_and_debug_infos.len();
        let pc_base = program.pc_base;
        let base_idx = get_pc_index(pc_base);
        let mut pc_handler = Vec::with_capacity(base_idx + len);
        pc_handler.extend(repeat_n(PcEntry::undefined(), base_idx));
        for (pc_idx, insn_and_debug_info) in program.instructions_and_debug_infos.iter().enumerate() {
            
            // If an apc exists at this pc index, override the instruction and remember that fact
            let insn_and_debug_info = 
                program.apc_by_pc_index
                .get(&pc_idx)
                .map(|insn| (insn, true))
                .or(insn_and_debug_info.as_ref().map(|i| (i, false)));
            
            if let Some(((insn, _), is_apc)) = insn_and_debug_info {
                let insn = insn.clone();
                let executor_idx = if insn.opcode == SystemOpcode::TERMINATE.global_opcode() {
                    // The execution loop will always branch to terminate before using this executor
                    0
                } else {
                    *inventory.instruction_lookup.get(&insn.opcode).ok_or(
                        StaticProgramError::ExecutorNotFound {
                            opcode: insn.opcode,
                        },
                    )?
                };
                assert!(
                    (executor_idx as usize) < inventory.executors.len(),
                    "ExecutorInventory ensures executor_idx is in bounds"
                );
                let pc_entry = PcEntry { insn, executor_idx, is_apc };
                pc_handler.push(pc_entry);
            } else {
                pc_handler.push(PcEntry::undefined());
            }
        }
        Ok(Self {
            inventory,
            execution_frequencies: vec![0u32; base_idx + len],
            pc_base,
            pc_handler,
            executor_idx_to_air_idx,
        })
    }

    pub fn executors(&self) -> &[E] {
        &self.inventory.executors
    }

<<<<<<< HEAD
    pub fn filtered_execution_frequencies(&self) -> Vec<u32>
    {
=======
    pub fn filtered_execution_frequencies(&self) -> Vec<u32> {
>>>>>>> 05cb6a11
        let base_idx = get_pc_index(self.pc_base);
        self.pc_handler
            .par_iter()
            .zip_eq(&self.execution_frequencies)
            .skip(base_idx)
            .filter_map(|(entry, freq)| entry.is_some().then_some(*freq))
            .collect()
    }

    pub fn reset_execution_frequencies(&mut self) {
        self.execution_frequencies.fill(0);
    }
}

impl<F: PrimeField32, E> PreflightInterpretedInstance<F, E> {
    /// Stopping is triggered by should_stop() or if VM is terminated
    pub fn execute_from_state<RA>(
        &mut self,
        state: &mut VmExecState<F, TracingMemory, PreflightCtx<RA>>,
    ) -> Result<(), ExecutionError>
    where
        RA: Arena,
        E: PreflightExecutor<F, RA>,
    {
        loop {
            if let Ok(Some(_)) = state.exit_code {
                // should terminate
                break;
            }
            if state
                .ctx
                .instret_end
                .is_some_and(|instret_end| state.instret() >= instret_end)
            {
                // should suspend
                break;
            }

            // Fetch, decode and execute single instruction
            self.execute_instruction(state)?;
            *state.instret_mut() += 1;
        }

        Ok(())
    }

    /// Executes a single instruction and updates VM state
    #[inline(always)]
    fn execute_instruction<RA>(
        &mut self,
        state: &mut VmExecState<F, TracingMemory, PreflightCtx<RA>>,
    ) -> Result<(), ExecutionError>
    where
        RA: Arena,
        E: PreflightExecutor<F, RA>,
    {
        let pc = state.pc();
        let pc_idx = get_pc_index(pc);
        let pc_entry = self
            .pc_handler
            .get(pc_idx)
            .ok_or_else(|| ExecutionError::PcOutOfBounds(pc))?;
        if !pc_entry.is_apc {
            // SAFETY: `execution_frequencies` has the same length as `pc_handler` so `get_pc_entry`
            // already does the bounds check
            unsafe {
                *self.execution_frequencies.get_unchecked_mut(pc_idx) += 1;
            };
        }
        // SAFETY: the `executor_idx` comes from ExecutorInventory, which ensures that
        // `executor_idx` is within bounds
        let executor = unsafe {
            self.inventory
                .executors
                .get_unchecked(pc_entry.executor_idx as usize)
        };
        tracing::trace!("pc: {pc:#x} | {:?}", pc_entry.insn);

        let opcode = pc_entry.insn.opcode;
        let c = pc_entry.insn.c;
        // Handle termination instruction
        if opcode.as_usize() == SystemOpcode::CLASS_OFFSET + SystemOpcode::TERMINATE as usize {
            state.exit_code = Ok(Some(c.as_canonical_u32()));
            return Ok(());
        }

        // Execute the instruction using the control implementation
        tracing::trace!(
            "opcode: {} | timestamp: {}",
            executor.get_opcode_name(pc_entry.insn.opcode.as_usize()),
            state.memory.timestamp()
        );
        let arena = unsafe {
            // SAFETY: executor_idx is guarantee to be within bounds by ProgramHandler constructor
            let air_idx = *self
                .executor_idx_to_air_idx
                .get_unchecked(pc_entry.executor_idx as usize);
            // SAFETY: air_idx is a valid AIR index in the vkey, and always construct arenas with
            // length equal to num_airs
            state.ctx.arenas.get_unchecked_mut(air_idx)
        };
        let vm_state_mut = state.vm_state.into_mut(arena);
        executor.execute(vm_state_mut, &pc_entry.insn)?;

        #[cfg(feature = "metrics")]
        {
            crate::metrics::update_instruction_metrics(state, executor, pc, pc_entry);
        }

        Ok(())
    }
}

impl<F> PcEntry<F> {
    pub fn is_some(&self) -> bool {
        self.executor_idx != u32::MAX
    }
}

impl<F: Default> PcEntry<F> {
    fn undefined() -> Self {
        Self {
            insn: Instruction::default(),
            executor_idx: u32::MAX,
            is_apc: false,
        }
    }
}

/// Macro for executing and emitting metrics for instructions/s and number of instructions executed.
/// Does not include any tracing span.
#[macro_export]
macro_rules! execute_spanned {
    ($name:literal, $executor:expr, $state:expr) => {{
        #[cfg(feature = "metrics")]
        let start = std::time::Instant::now();
        #[cfg(feature = "metrics")]
        let start_instret = $state.instret();

        let result = $executor.execute_from_state($state);

        #[cfg(feature = "metrics")]
        {
            let elapsed = start.elapsed();
            let insns = $state.instret() - start_instret;
            tracing::info!("instructions_executed={insns}");
            metrics::counter!(concat!($name, "_insns")).absolute(insns);
            metrics::gauge!(concat!($name, "_insn_mi/s"))
                .set(insns as f64 / elapsed.as_micros() as f64);
        }
        result
    }};
}<|MERGE_RESOLUTION|>--- conflicted
+++ resolved
@@ -112,12 +112,7 @@
         &self.inventory.executors
     }
 
-<<<<<<< HEAD
-    pub fn filtered_execution_frequencies(&self) -> Vec<u32>
-    {
-=======
     pub fn filtered_execution_frequencies(&self) -> Vec<u32> {
->>>>>>> 05cb6a11
         let base_idx = get_pc_index(self.pc_base);
         self.pc_handler
             .par_iter()
