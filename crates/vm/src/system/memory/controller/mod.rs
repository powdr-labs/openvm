--- conflicted
+++ resolved
@@ -456,43 +456,6 @@
     }
 
     fn replay_access_log(&mut self) {
-<<<<<<< HEAD
-=======
-        // For each (start, end) range, mark all but the first Read/Write as skipped
-        let mut to_skip = Vec::new();
-        if let Some((start, end)) = self.memory.apc_ranges.first() {
-            let mut seen_first = HashSet::new();
-            (*start..*end).for_each(|idx| {
-                let entry = self.memory.log.get(idx).unwrap();
-                match entry {
-                    MemoryLogEntry::Read { address_space, pointer, .. } | MemoryLogEntry::Write { address_space, pointer, .. } => {
-                        if *address_space == 1 && !seen_first.insert(*pointer) {
-                            // first register Read/Write -> skip = false (default value)
-                            // subsequent register Read/Write -> skip = true
-                            to_skip.push(idx - start);
-                        }
-                    }
-                    _ => {
-                        // not a Read/Write, do nothing
-                    }
-                }
-            });
-        }
-
-        for &(start, _) in self.memory.apc_ranges.iter() {
-            for &idx in to_skip.iter() {
-                let entry = self.memory.log.get_mut(idx + start).unwrap();
-                match entry {
-                    MemoryLogEntry::Read { should_skip: skip, .. }
-                    | MemoryLogEntry::Write { should_skip: skip, .. } => {
-                        *skip = true; // mark as skipped
-                    }
-                    _ => panic!("Expected Read or Write entry"), // should be unreachable
-                }
-            }
-        }
-
->>>>>>> 73babdd1
         let log = mem::take(&mut self.memory.log);
         if log.is_empty() {
             // Online memory logs may be empty, but offline memory may be replayed from external
@@ -892,13 +855,8 @@
     }
 
     pub fn generate_base_aux(&self, record: &MemoryRecord<F>, buffer: &mut MemoryBaseAuxCols<F>) {
-<<<<<<< HEAD
-        if !record.should_skip {
-            // in practice we don't need prev_timestamp except the last instruction memory record of an apc, but there's no way to express that at the moment
-=======
         if !record.should_skip { 
             // In practice we don't need prev_timestamp except the last instruction memory record of an apc, but there's no way to express that at the moment.
->>>>>>> 73babdd1
             buffer.prev_timestamp = F::from_canonical_u32(record.prev_timestamp);
         }
         self.generate_timestamp_lt(
