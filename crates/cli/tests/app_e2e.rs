--- conflicted
+++ resolved
@@ -14,7 +14,7 @@
     static FORCE_INSTALL: OnceLock<bool> = OnceLock::new();
     FORCE_INSTALL.get_or_init(|| {
         if !matches!(env::var("SKIP_INSTALL"), Ok(x) if !x.is_empty()) {
-            run_cmd("cargo", &["install", "--path", ".", "--force"]).unwrap();
+            run_cmd("cargo", &["install", "--path", ".", "--force", "--locked"]).unwrap();
         }
         true
     });
@@ -23,11 +23,7 @@
 #[test]
 fn test_cli_app_e2e() -> Result<()> {
     let temp_dir = tempdir()?;
-<<<<<<< HEAD
     install_cli();
-=======
-    run_cmd("cargo", &["install", "--path", ".", "--force", "--locked"])?;
->>>>>>> ca36de38
     let exe_path = "tests/programs/fibonacci/target/openvm/release/openvm-cli-example-test.vmexe";
     let temp_pk = temp_dir.path().join("app.pk");
     let temp_vk = temp_dir.path().join("app.vk");
@@ -102,11 +98,7 @@
 
 #[test]
 fn test_cli_app_e2e_simplified() -> Result<()> {
-<<<<<<< HEAD
     install_cli();
-=======
-    run_cmd("cargo", &["install", "--path", ".", "--force", "--locked"])?;
->>>>>>> ca36de38
     run_cmd(
         "cargo",
         &[
@@ -147,11 +139,7 @@
     let temp_path = temp_dir.path();
     let config_path = temp_path.join("openvm.toml");
     let manifest_path = temp_path.join("Cargo.toml");
-<<<<<<< HEAD
     install_cli();
-=======
-    run_cmd("cargo", &["install", "--path", ".", "--force", "--locked"])?;
->>>>>>> ca36de38
 
     // Cargo will not respect patches if run within a workspace
     run_cmd(
