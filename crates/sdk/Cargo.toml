[package]
name = "openvm-sdk"
version.workspace = true
authors.workspace = true
edition.workspace = true
homepage.workspace = true
repository.workspace = true
license.workspace = true

[dependencies]
p3-fri = { workspace = true }
openvm-algebra-circuit = { workspace = true }
openvm-algebra-transpiler = { workspace = true }
openvm-bigint-circuit = { workspace = true }
openvm-bigint-transpiler = { workspace = true }
openvm-build = { workspace = true }
openvm-ecc-circuit = { workspace = true }
openvm-ecc-transpiler = { workspace = true }
openvm-keccak256-circuit = { workspace = true }
openvm-keccak256-transpiler = { workspace = true }
openvm-sha256-circuit = { workspace = true }
openvm-sha256-transpiler = { workspace = true }
openvm-pairing-circuit = { workspace = true }
openvm-pairing-transpiler = { workspace = true }
openvm-native-circuit = { workspace = true }
openvm-native-compiler = { workspace = true }
openvm-native-recursion = { workspace = true, features = ["static-verifier"] }
openvm-rv32im-circuit = { workspace = true }
openvm-rv32im-transpiler = { workspace = true }
openvm-transpiler = { workspace = true }
openvm-stark-backend = { workspace = true }
openvm-stark-sdk = { workspace = true }
openvm-circuit = { workspace = true }
openvm-continuations = { workspace = true }
openvm = { workspace = true }

alloy-sol-types = { workspace = true, optional = true, features = ["json"] }
bitcode = { workspace = true }
bon = { workspace = true }
derivative = { workspace = true }
derive_more = { workspace = true }
serde = { workspace = true }
eyre.workspace = true
async-trait.workspace = true
metrics.workspace = true
tracing.workspace = true
itertools.workspace = true
getset.workspace = true
clap = { workspace = true, features = ["derive"] }
serde_with = { workspace = true, features = ["hex"] }
serde_json.workspace = true
thiserror.workspace = true
snark-verifier = { workspace = true }
snark-verifier-sdk.workspace = true
tempfile.workspace = true
hex.workspace = true
<<<<<<< HEAD
forge-fmt.workspace = true
=======
forge-fmt = { workspace = true, optional = true }
>>>>>>> a0ae88f2

[features]
default = ["parallel", "jemalloc", "evm-verify"]
evm-prove = ["openvm-native-recursion/evm-prove"]
evm-verify = [
    "evm-prove",
    "openvm-native-recursion/evm-verify",
    "dep:alloy-sol-types",
<<<<<<< HEAD
=======
    "dep:forge-fmt",
>>>>>>> a0ae88f2
]
bench-metrics = [
    "openvm-circuit/bench-metrics",
    "openvm-native-recursion/bench-metrics",
    "openvm-native-compiler/bench-metrics",
]
# for guest profiling:
profiling = ["openvm-circuit/function-span", "openvm-transpiler/function-span"]
test-utils = ["openvm-circuit/test-utils"]
# performance features:
# (rayon is always imported because of halo2, so "parallel" feature is redundant)
parallel = ["openvm-circuit/parallel"]
mimalloc = ["openvm-circuit/mimalloc"]
jemalloc = ["openvm-circuit/jemalloc"]
jemalloc-prof = ["openvm-circuit/jemalloc-prof"]
nightly-features = ["openvm-circuit/nightly-features"]<|MERGE_RESOLUTION|>--- conflicted
+++ resolved
@@ -54,11 +54,7 @@
 snark-verifier-sdk.workspace = true
 tempfile.workspace = true
 hex.workspace = true
-<<<<<<< HEAD
-forge-fmt.workspace = true
-=======
 forge-fmt = { workspace = true, optional = true }
->>>>>>> a0ae88f2
 
 [features]
 default = ["parallel", "jemalloc", "evm-verify"]
@@ -67,10 +63,7 @@
     "evm-prove",
     "openvm-native-recursion/evm-verify",
     "dep:alloy-sol-types",
-<<<<<<< HEAD
-=======
     "dep:forge-fmt",
->>>>>>> a0ae88f2
 ]
 bench-metrics = [
     "openvm-circuit/bench-metrics",
