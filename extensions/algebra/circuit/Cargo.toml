[package]
name = "openvm-algebra-circuit"
description = "OpenVM circuit extension for algebra (modular arithmetic)"
version.workspace = true
authors.workspace = true
edition.workspace = true
homepage.workspace = true
repository.workspace = true

[dependencies]
openvm-circuit-primitives = { workspace = true }
openvm-circuit-primitives-derive = { workspace = true }
openvm-instructions = { workspace = true }
openvm-circuit-derive = { workspace = true }
openvm-circuit = { workspace = true }
openvm-stark-backend = { workspace = true }
openvm-mod-circuit-builder = { workspace = true }
openvm-stark-sdk = { workspace = true }
openvm-rv32im-circuit = { workspace = true }
openvm-rv32-adapters = { workspace = true }
openvm-algebra-transpiler = { workspace = true }

itertools = { workspace = true }
num-bigint = { workspace = true, features = ["serde"] }
num-traits = { workspace = true }
rand = { workspace = true }
derive_more = { workspace = true, features = ["from"] }
strum = { workspace = true }
derive-new = { workspace = true }
serde.workspace = true
serde_with = { workspace = true }
serde-big-array = { workspace = true }
<<<<<<< HEAD
struct-reflection = { workspace = true }
=======
eyre = { workspace = true }
>>>>>>> 152b6b6c

[dev-dependencies]
halo2curves-axiom = { workspace = true }
openvm-mod-circuit-builder = { workspace = true, features = ["test-utils"] }
openvm-circuit = { workspace = true, features = ["test-utils"] }
openvm-rv32-adapters = { workspace = true, features = ["test-utils"] }
openvm-pairing-guest = { workspace = true, features = ["halo2curves"] }<|MERGE_RESOLUTION|>--- conflicted
+++ resolved
@@ -30,11 +30,8 @@
 serde.workspace = true
 serde_with = { workspace = true }
 serde-big-array = { workspace = true }
-<<<<<<< HEAD
 struct-reflection = { workspace = true }
-=======
 eyre = { workspace = true }
->>>>>>> 152b6b6c
 
 [dev-dependencies]
 halo2curves-axiom = { workspace = true }
