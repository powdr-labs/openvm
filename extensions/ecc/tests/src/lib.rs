--- conflicted
+++ resolved
@@ -168,38 +168,6 @@
         Ok(())
     }
 
-<<<<<<< HEAD
-    #[test]
-    fn test_ecdsa() -> Result<()> {
-        let config = SdkVmConfig::builder()
-            .system(SystemConfig::default().with_continuations().into())
-            .rv32i(Default::default())
-            .rv32m(Default::default())
-            .io(Default::default())
-            .modular(ModularExtension::new(vec![
-                SECP256K1_CONFIG.modulus.clone(),
-                SECP256K1_CONFIG.scalar.clone(),
-            ]))
-            .keccak(Default::default())
-            .ecc(WeierstrassExtension::new(vec![SECP256K1_CONFIG.clone()]))
-            .build();
-
-        let elf = build_example_program_at_path_with_features(
-            get_programs_dir!(),
-            "ecdsa",
-            ["k256"],
-            &config,
-        )?;
-        let openvm_exe = VmExe::from_elf(
-            elf,
-            Transpiler::<F>::default()
-                .with_extension(Rv32ITranspilerExtension)
-                .with_extension(Rv32MTranspilerExtension)
-                .with_extension(Rv32IoTranspilerExtension)
-                .with_extension(Keccak256TranspilerExtension)
-                .with_extension(EccTranspilerExtension)
-                .with_extension(ModularTranspilerExtension),
-=======
     #[test]
     fn test_ecdsa() -> Result<()> {
         let config = toml::from_str::<AppConfig<SdkVmConfig>>(include_str!(
@@ -263,7 +231,6 @@
             "sec1_decode",
             ["k256"],
             &NoInitFile, // using already created file
->>>>>>> 9ef822c9
         )?;
         let openvm_exe = VmExe::from_elf(elf, config.transpiler())?;
         let mut input = StdIn::default();
