--- conflicted
+++ resolved
@@ -33,10 +33,7 @@
 ] }
 hex = { version = "0.4.3", default-features = false, features = ["alloc"] }
 hex-literal = { version = "0.4.1", default-features = false }
-<<<<<<< HEAD
-=======
 ecdsa-core = { version = "0.16.9", package = "ecdsa", default-features = false }
->>>>>>> 9ef822c9
 
 [target.'cfg(not(target_os = "zkvm"))'.dependencies]
 num-bigint = "0.4.6"
@@ -70,8 +67,6 @@
 
 [[example]]
 name = "ecdsa"
-<<<<<<< HEAD
-=======
 required-features = ["k256"]
 
 [[example]]
@@ -84,7 +79,6 @@
 
 [[example]]
 name = "sec1_decode"
->>>>>>> 9ef822c9
 required-features = ["k256"]
 
 [[example]]
